# Copyright 2016 Mario Graff (https://github.com/mgraffg)

# Licensed under the Apache License, Version 2.0 (the "License");
# you may not use this file except in compliance with the License.
# You may obtain a copy of the License at

#     http://www.apache.org/licenses/LICENSE-2.0

# Unless required by applicable law or agreed to in writing, software
# distributed under the License is distributed on an "AS IS" BASIS,
# WITHOUT WARRANTIES OR CONDITIONS OF ANY KIND, either express or implied.
# See the License for the specific language governing permissions and
# limitations under the License.
import argparse
import logging
import b4msa
from b4msa.classifier import SVC
from b4msa.utils import read_data, tweet_iterator
# from b4msa.params import OPTION_DELETE
from multiprocessing import cpu_count
import json
import pickle

# from b4msa.params import ParameterSelection


class CommandLine(object):
    def __init__(self):
        self.parser = argparse.ArgumentParser(description='b4msa')
        self.training_set()
        self.predict_kfold()
        self.param_set()
        self.param_search()
        self.langdep()
        self.version()

    def version(self):
        pa = self.parser.add_argument
        pa('--version',
           action='version', version='B4MSA %s' % b4msa.__version__)

    def predict_kfold(self):
        pa = self.parser.add_argument
        pa('-k', '--kfolds', dest='n_folds',
           help='Predict the training set using stratified k-fold',
           type=int)

    def training_set(self):
        cdn = 'File containing the training set on csv.'
        pa = self.parser.add_argument
        pa('training_set',
           # nargs=1,
           default=None,
           help=cdn)
        pa('--verbose', dest='verbose', type=int,
           help='Logging level default: INFO + 1',
           default=logging.INFO+1)

    def langdep(self):
        pa = self.parser.add_argument
        pa('-l', '--lang', dest='lang', type=str, default=None,
           help="the language")

    def param_search(self):
        pa = self.parser.add_argument
        pa('-s', '--sample', dest='samplesize', type=int,
           default=8,
           help="The sample size of the parameter")
        pa('-q', '--qsize', dest='qsize', type=int, default=3,
           help="The size of the initial population of tokenizers")
        pa('-H', '--hillclimbing', dest='hill_climbing', default=False,
           action='store_true',
           help="Determines if hillclimbing search is also perfomed to improve the selection of paramters")
        pa('-n', '--numprocs', dest='numprocs', type=int, default=1,
           help="Number of processes to compute the best setup")
        pa('-S', '--score', dest='score', type=str, default='macrof1',
           help="The name of the score to be optimized (macrof1|weightedf1|accuracy|avgf1:klass1:klass2); it defaults to macrof1")

    def param_set(self):
        pa = self.parser.add_argument
        pa('-o', '--output-file', dest='output',
           help='File name to store the output')
        pa('--seed', default=0, type=int)

    def get_output(self):
        if self.data.output is None:
            return self.data.training_set + ".output"
        return self.data.output

    def main(self):
        self.data = self.parser.parse_args()
        logging.basicConfig(level=self.data.verbose)

        if self.data.numprocs == 1:
            numprocs = None
        elif self.data.numprocs == 0:
            numprocs = cpu_count()
        else:
            numprocs = self.data.numprocs

        n_folds = self.data.n_folds
        n_folds = n_folds if n_folds is not None else 5
        assert self.data.score.split(":")[0] in ('macrof1', 'microf1', 'weightedf1', 'accuracy', 'avgf1', 'avgf1f0'), "Unknown score {0}".format(self.data.score)

        best_list = SVC.predict_kfold_params(
            self.data.training_set,
            n_folds=n_folds,
            score=self.data.score,
            numprocs=numprocs,
            seed=self.data.seed,
            param_kwargs=dict(
                bsize=self.data.samplesize,
                hill_climbing=self.data.hill_climbing,
                qsize=self.data.qsize,
                lang=self.data.lang
            )
        )
        with open(self.get_output(), 'w') as fpt:
            fpt.write(json.dumps(best_list, indent=2, sort_keys=True))


class CommandLineTrain(CommandLine):
    def __init__(self):
        self.parser = argparse.ArgumentParser(description='b4msa')
        self.param_set()
        self.training_set()
        self.param_train()
        self.version()

    def param_train(self):
        pa = self.parser.add_argument
        pa('-m', '--model-params', dest='params_fname', type=str,
           required=True,
           help="TextModel params")

    def main(self):
        self.data = self.parser.parse_args()
        logging.basicConfig(level=self.data.verbose)
        with open(self.data.params_fname) as fpt:
            param_list = json.loads(fpt.read())

        best = param_list[0]
        svc = SVC.fit_from_file(self.data.training_set, best)
        
        with open(self.get_output(), 'wb') as fpt:
            pickle.dump(svc, fpt)


class CommandLineTest(CommandLine):
    def __init__(self):
        self.parser = argparse.ArgumentParser(description='b4msa')
        self.param_set()
        self.training_set()
        self.param_test()
        self.version()

    def param_test(self):
        pa = self.parser.add_argument
        pa('-m', '--model', dest='model', type=str,
           required=True,
           help="SVM Model file name")
        pa('--decision-function', dest='decision_function', default=False,
           action='store_true',
           help='Outputs the decision functions instead of the class')

    def training_set(self):
        cdn = 'File containing the test set'
        pa = self.parser.add_argument
        pa('test_set',
           default=None,
           help=cdn)
        pa('--verbose', dest='verbose', type=int,
           help='Logging level default: INFO + 1',
           default=logging.INFO+1)

    def main(self):
        self.data = self.parser.parse_args()
        logging.basicConfig(level=self.data.verbose)
        with open(self.data.model, 'rb') as fpt:
            svc = pickle.load(fpt)
        X = [svc.model[x] for x in read_data(self.data.test_set)]
        with open(self.get_output(), 'w') as fpt:
<<<<<<< HEAD
            for tweet, klass in zip(tweet_iterator(self.data.test_set), hy):
                tweet['klass'] = klass
                print(tweet)
                fpt.write(json.dumps(tweet)+"\n")
=======
            # fpt.write("\n".join([str(x) for x in hy]))
            if not self.data.decision_function:
                hy = svc.predict(X)
                for text, klass in zip(read_data(self.data.test_set), hy):
                    fpt.write(json.dumps({"text": text, "klass": klass})+"\n")
            else:
                hy = svc.decision_function(X)
                for text, klass in zip(read_data(self.data.test_set), hy):
                    try:
                        o = klass.tolist()
                    except AttributeError:
                        o = klass
                    fpt.write(json.dumps({"text": text,
                                          "decision_function": o})+"\n")
>>>>>>> 6810df1a


class CommandLineTextModel(CommandLineTest):
    def main(self):
        self.data = self.parser.parse_args()
        logging.basicConfig(level=self.data.verbose)
        with open(self.data.model, 'rb') as fpt:
            svc = pickle.load(fpt)
        with open(self.get_output(), 'w') as fpt:
            for tw in tweet_iterator(self.data.test_set):
                extra = dict(svc.model[tw['text']] + [('num_terms', svc.num_terms)])
                tw.update(extra)
                fpt.write(json.dumps(tw) + "\n")


def params():
    c = CommandLine()
    c.main()


def train():
    c = CommandLineTrain()
    c.main()


def test():
    c = CommandLineTest()
    c.main()


def textmodel():
    c = CommandLineTextModel()
    c.main()<|MERGE_RESOLUTION|>--- conflicted
+++ resolved
@@ -179,28 +179,24 @@
         with open(self.data.model, 'rb') as fpt:
             svc = pickle.load(fpt)
         X = [svc.model[x] for x in read_data(self.data.test_set)]
+
         with open(self.get_output(), 'w') as fpt:
-<<<<<<< HEAD
-            for tweet, klass in zip(tweet_iterator(self.data.test_set), hy):
-                tweet['klass'] = klass
-                print(tweet)
-                fpt.write(json.dumps(tweet)+"\n")
-=======
-            # fpt.write("\n".join([str(x) for x in hy]))
+
             if not self.data.decision_function:
                 hy = svc.predict(X)
-                for text, klass in zip(read_data(self.data.test_set), hy):
-                    fpt.write(json.dumps({"text": text, "klass": klass})+"\n")
+                for tweet, klass in zip(tweet_iterator(self.data.test_set), hy):
+                    tweet['klass'] = klass
+                    fpt.write(json.dumps(tweet)+"\n")
             else:
                 hy = svc.decision_function(X)
-                for text, klass in zip(read_data(self.data.test_set), hy):
+                for tweet, klass in zip(tweet_iterator(self.data.test_set), hy):
                     try:
                         o = klass.tolist()
                     except AttributeError:
                         o = klass
-                    fpt.write(json.dumps({"text": text,
-                                          "decision_function": o})+"\n")
->>>>>>> 6810df1a
+                    tweet['decision_function'] = o
+                    fpt.write(json.dumps(tweet)+"\n")
+
 
 
 class CommandLineTextModel(CommandLineTest):
