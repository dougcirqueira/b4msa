--- conflicted
+++ resolved
@@ -160,15 +160,11 @@
         # unifies negation markers under the "no" marker 
         text = re.sub(r"\b(jam[aá]s|nunca|sin|ni|nada)\b", " no ", text, flags=re.I)
         # reduces to unique negation marker        
-<<<<<<< HEAD
         text = re.sub(r"\b(jam[aá]s|nunca|sin|no|nada)(\s+\1)+", r"\1", text, flags=re.I)
         p1 = re.compile(r"(?P<neg>((\s+|\b|^)no))(?P<sk_words>(\s+(" + self.skip_words + "|" + tags + r"))*)\s+(?P<text>(?!(" + tags + ")(\s+|\b|$)))", flags=re.I)
-=======
-        text = re.sub(r"\b(jam[aá]s|nunca|sin|no)(\s+\1)+", r"\1", text, flags=re.I)
-        p1 = re.compile(r"(?P<neg>((\s+|\b|^)no))(?P<sk_words>(\s+(" + \
+p1 = re.compile(r"(?P<neg>((\s+|\b|^)no))(?P<sk_words>(\s+(" + \
                         self.skip_words + "|" + tags + r"))*)\s+(?P<text>(?!(" + \
                         tags + ")(\s+|\b|$)))", flags=re.I)
->>>>>>> dfb2e41c
         m = p1.search(text)
         if m:
             text = p1.sub(r"\g<sk_words> \g<neg>_\g<text>", text)
